--- conflicted
+++ resolved
@@ -86,7 +86,6 @@
     Merchant,
 }
 
-<<<<<<< HEAD
 impl Display for Party {
     fn fmt(&self, f: &mut Formatter<'_>) -> fmt::Result {
         use Party::*;
@@ -99,7 +98,8 @@
             }
         )
     }
-=======
+}
+
 #[derive(Debug, Clone, Copy, PartialEq, sqlx::Type)]
 #[sqlx(rename_all = "snake_case", type_name = "text")]
 pub enum ChannelStatus {
@@ -108,7 +108,6 @@
     MerchantFunded,
     Active,
     Closed,
->>>>>>> ace087b9
 }
 
 impl Party {
