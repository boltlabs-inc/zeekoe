//* Close functionalities for a customer.
//*
//* In the current design, the customer requires either a watchtower or a notification service
//* to finalize the channel close.
//* This architecture is flexible; we could alternately allow the customer CLI to wait (hang) until
//* it receives confirmation (e.g. call `process_mutual_close_confirmation` directly from
//* `mutual_close()`).
use {
    async_trait::async_trait,
    rand::rngs::StdRng,
    serde::Serialize,
    std::{convert::Infallible, fs::File, path::PathBuf},
};

use zeekoe::{
    customer::{
        cli::Close,
        database::{Closed, QueryCustomer, QueryCustomerExt, State, StateName},
        Chan, ChannelName, Config,
    },
    offer_abort, proceed,
    protocol::{close, Party::Customer},
};
use zkabacus_crypto::{
    customer::ClosingMessage, ChannelId, CloseStateSignature, CustomerBalance, MerchantBalance,
    RevocationLock,
};

use super::{connect, database, Command};
use anyhow::Context;

#[async_trait]
impl Command for Close {
    #[allow(unused)]
    async fn run(self, mut rng: StdRng, config: self::Config) -> Result<(), anyhow::Error> {
        if self.force {
            close(&self, rng, config)
                .await
                .context("Unilateral close failed")?;
        } else {
            mutual_close(&self, rng, config)
                .await
                .context("Mutual close failed")?;
        }

        Ok(())
    }
}

/// Closes the channel on the current balances as part of a unilateral customer or a unilateral
/// merchant close.
///
/// **Usage**: This function can be called
/// - directly from the command line to initiate unilateral customer channel closure.
/// - in response to a unilateral merchant close: upon receipt of a notification that an
/// operation calling the expiry entrypoint is confirmed on chain at any depth.
async fn close(close: &Close, rng: StdRng, config: self::Config) -> Result<(), anyhow::Error> {
    let database = database(&config)
        .await
        .context("Failed to connect to local database")?;

    // Retrieve the close state and update channel status to PENDING_CLOSE.
    let _close_message = get_close_message(rng, database.as_ref(), &close.label)
        .await
        .context("Failed to get closing information.")?;

    // TODO: Call the customer close entrypoint which will take:
    // - current channel balances
    // - contract ID
    // - revocation lock
    // Raise an error if it fails.
    //
    // This function will:
    // - Generate customer authorization EdDSA signature on the operation with the customer's
    //   Tezos public key.
    // - Send custClose entrypoint calling operation to blockchain. This operation results in a
    //   timelock on the customer's balance and an immediate payout of the merchant balance

    Ok(())
}

/// Update channel balances when merchant receives payout in unilateral close flows.
///
/// **Usage**: this function is called when the
/// custClose entrypoint call/operation is confirmed on chain at an appropriate depth.
#[allow(unused)]
async fn process_confirmed_customer_close() {
    // TODO: assert that the db status is PENDING_CLOSE,
    // Indicate that the merchant balance has been paid out to the merchant.
}

/// Claim final balance of the channel.
///
/// **Usage**: this function is called when
/// the contract's customer claim delay has passed *and* the custClose entrypoint call/operation
/// is confirmed on chain at any depth.
#[allow(unused)]
async fn claim_funds(close: &Close, config: self::Config) -> Result<(), anyhow::Error> {
    // TODO: assert that the db status is PENDING_CLOSE,
    // If it is DISPUTE, do nothing.

    // TODO: Otherwise, call the custClaim entrypoint which will take:
    // - contract ID

    Ok(())
}

/// Update channel to indicate a dispute.
///
/// **Usage**: this function is called in response to a merchDispute entrypoint call/operation that is
/// confirmed on chain at any depth.
#[allow(unused)]
async fn process_dispute(config: self::Config) -> Result<(), anyhow::Error> {
    // TODO: update status in db from PENDING_CLOSE to DISPUTE
    Ok(())
}

/// Update channel state once a disputed unilateral close flow is finalized.
///
/// **Usage**: this function is called when a merchDispute entrypoint call/operation is confirmed
/// on chain to the required confirmation depth.
#[allow(unused)]
async fn finalize_dispute(config: self::Config) -> Result<(), anyhow::Error> {
    // TODO: Update status in db from DISPUTE to CLOSED
    // Indicate that all balances are paid out to the merchant.
    Ok(())
}

/// Update channel state once close operations are finalized.
///
/// **Usage**: this function is called as response to an on-chain event, either:
/// - a custClaim entrypoint call operation is confirmed on chain at the required confirmation depth
/// - a merchClaim entrypoint call operation is confirmed on chain at the required confirmation depth
///
/// Note: these functions are separate in the merchant implementation. Maybe they should also be
/// separate here.
#[allow(unused)]
async fn finalize_close(config: self::Config) -> Result<(), anyhow::Error> {
    // TODO: update status in db from PENDING_CLOSE to CLOSED with the final balances.
    // - for custClaim, indicate that the customer balance is paid out to the customer
    //   (the merchant balance was already paid out; final balances will match PENDING_CLOSE)
    //   This happens in any undisputed, unilateral close flow.
    //
    // - for merchClaim, indicate that the customer and merchant balances are paid out
    //   to the merchant.
    //   This happens in a merchant unilateral close flow when the customer does not post current
    //   channel balances with custClose.

    Ok(())
}

#[derive(Debug, Clone, Serialize)]
struct Closing {
    channel_id: ChannelId,
    customer_balance: CustomerBalance,
    merchant_balance: MerchantBalance,
    closing_signature: CloseStateSignature,
    revocation_lock: RevocationLock,
}

#[allow(unused)]
async fn unilateral_close(
    close: &Close,
    rng: StdRng,
    config: self::Config,
) -> Result<(), anyhow::Error> {
    let database = database(&config)
        .await
        .context("Failed to connect to local database")?;

    // Read the closing message without changing the database state
    let close_message = get_close_message(rng, database.as_ref(), &close.label)
        .await
        .context("Failed to fetch closing message from database")?;

    let closing = Closing {
        merchant_balance: *close_message.merchant_balance(),
        customer_balance: *close_message.customer_balance(),
        closing_signature: close_message.closing_signature().clone(),
        revocation_lock: close_message.revocation_lock().clone(),
        channel_id: *close_message.channel_id(),
    };

    if close.off_chain {
        // Write the closing message to disk
        write_close_json(&closing)?;
    } else {
        // TODO: Perform a close on chain.
    }

    // Update database to closed state
    match database
        .with_channel_state(
            &close.label,
            StateName::PendingClose,
            |pending: ClosingMessage| -> Result<_, Infallible> {
                Ok((
                    State::Closed(Closed::new(
                        *pending.channel_id(),
                        *pending.customer_balance(),
                        *pending.merchant_balance(),
                    )),
                    (),
                ))
            },
        )
        .await
        .context("Could not update channel state to closed")?
    {
        Ok(closing) => closing,
        Err(infallible) => match infallible {},
    };

    Ok(())
}

async fn mutual_close(
    close: &Close,
    rng: StdRng,
    config: self::Config,
) -> Result<(), anyhow::Error> {
    let database = database(&config)
        .await
        .context("Failed to connect to local database")?;

    // Look up the address and current local customer state for this merchant in the database
    let address = database
        .channel_address(&close.label)
        .await
        .context("Failed to look up channel address in local database")?;

    // Connect and select the Close session
    let (_session_key, chan) = connect(&config, &address)
        .await
        .context("Failed to connect to merchant")?;

    let chan = chan
        .choose::<3>()
        .await
        .context("Failed selecting close session with merchant")?;

    let chan = zkabacus_close(rng, database.as_ref(), &close.label, chan)
        .await
        .context("zkAbacus close failed.")?;

    // TODO: Receive an authorization signature from merchant under the merchant's EDDSA Tezos key.
    // The signature should be over a tuple with
    // (contract id, "zkChannels mutual close", channel id, customer balance, merchant balance).
    /*
    let merchant_authorization_signature = chan
        .recv()
        .await
        .context("Failed to receive authorization signature from the merchant.")?;
    */

    // TODO: Verify that signature is a valid EDDSA signature with respect to the merchant's Tezos
    // public key on the tuple:
    // (contract id, "zkChannels mutual close", channel id, customer balance, merchant balance).
    //
    // abort!() if invalid with error InvalidMerchantAuthSignature.
    //
    // The customer has the option to retry or initiate a unilateral close.
    // We should consider having the customer automatically initiate a unilateral close after a
    // random delay.
    proceed!(in chan);

    // Close the dialectic channel - all remaining operations are with the escrow agent.
    chan.close();

    // TODO: Call the mutual close entrypoint which will take:
    // - current channel balances
    // - merchant authorization signature
    // - contract ID
    // - channel ID
    // raise error if it fails with error ArbiterRejectedMutualClose.
    //
    // This function will:
    // - Generate customer authorization EDDSA signature on the operation with the customer's
    //   Tezos public key.
    // - Send operation to blockchain
    // - Raises an error if the operation fails to post. This may include relevant information
    //   (e.g. insufficient fees) or may be more generic.

    Ok(())
}

/// Update the channel state from pending to closed.
///
/// **Usage**: This should be called when the customer receives a confirmation from the blockchain
/// that the mutual close operation has been applied and has reached required confirmation depth.
/// It will only be called after a successful execution of [`mutual_close()`].
#[allow(unused)]
async fn finalize_mutual_close(
    rng: &mut StdRng,
    config: self::Config,
    label: ChannelName,
) -> Result<(), anyhow::Error> {
    let database = database(&config)
        .await
        .context("Failed to connect to local database")?;

    // Update database channel status from PendingClose to Closed.
    database
        .with_channel_state(
            &label,
            StateName::PendingClose,
            |pending: ClosingMessage| {
                Ok((
                    State::Closed(Closed::new(
                        *pending.channel_id(),
                        *pending.customer_balance(),
                        *pending.merchant_balance(),
                    )),
                    (),
                ))
            },
        )
        .await
        .context("Database error while updating status to closed")?
}

async fn zkabacus_close(
    rng: StdRng,
    database: &dyn QueryCustomer,
    label: &ChannelName,
    chan: Chan<close::Close>,
) -> Result<Chan<close::MerchantSendAuthorization>, anyhow::Error> {
    // Generate the closing message and update state to pending-close.
    let closing_message = get_close_message(rng, database, label)
        .await
        .context("Failed to generate mutual close data.")?;

    let (close_signature, close_state) = closing_message.into_parts();

    // Send the pieces of the CloseMessage.
    let chan = chan
        .send(close_signature)
        .await
        .context("Failed to send close state signature")?
        .send(close_state)
        .await
        .context("Failed to send close state")?;

    // Let merchant reject an invalid or outdated `CloseMessage`.
    offer_abort!(in chan as Customer);

    Ok(chan)
}

/// Extract the close message from the saved channel status (including the current state
/// any stored signatures) and update the channel state to PENDING_CLOSE atomically.
async fn get_close_message(
    mut rng: StdRng,
    database: &dyn QueryCustomer,
    label: &ChannelName,
) -> Result<ClosingMessage, anyhow::Error> {
    database
        .with_closeable_channel(&label, |state| {
            let close_message = match state {
                State::Inactive(inactive) => inactive.close(&mut rng),
                State::Originated(inactive) => inactive.close(&mut rng),
                State::CustomerFunded(inactive) => inactive.close(&mut rng),
                State::MerchantFunded(inactive) => inactive.close(&mut rng),
                State::Ready(ready) => ready.close(&mut rng),
                State::Started(started) => started.close(&mut rng),
                State::Locked(locked) => locked.close(&mut rng),
                State::PendingClose(close_message) => close_message,
                // Cannot close on Disputed or Closed channels
                _ => return Err(close::Error::UncloseableState(state.state_name())),
            };
            Ok((State::PendingClose(close_message.clone()), close_message))
        })
<<<<<<< HEAD
        .await
        .context("Failed to set state to pending close in database.")?
        .map_err(|e| e.into())
=======
        .await;

    match result {
        Ok(message) => match message {
            Ok(message) => return Ok(message),
            Err(infallible) => match infallible {},
        },
        Err(error) => match error {
            database::Error::UnexpectedState(_) => {}
            _ => return Err(error).context("Failed to set state to pending close in database"),
        },
    }

    return Err(anyhow::anyhow!(
        "The channel with label \"{}\" was already closed",
        label
    ));
}

fn write_close_json(closing: &Closing) -> Result<(), anyhow::Error> {
    let close_json_path = PathBuf::from(format!(
        "{}.close.json",
        hex::encode(closing.channel_id.to_bytes())
    ));
    let mut close_file = File::create(&close_json_path)
        .with_context(|| format!("Could not open file for writing: {:?}", &close_json_path))?;
    serde_json::to_writer(&mut close_file, &closing)
        .with_context(|| format!("Could not write close data to file: {:?}", &close_json_path))?;

    eprintln!("Closing data written to {:?}", &close_json_path);
    Ok(())
>>>>>>> 9437803c
}<|MERGE_RESOLUTION|>--- conflicted
+++ resolved
@@ -370,28 +370,9 @@
             };
             Ok((State::PendingClose(close_message.clone()), close_message))
         })
-<<<<<<< HEAD
         .await
         .context("Failed to set state to pending close in database.")?
         .map_err(|e| e.into())
-=======
-        .await;
-
-    match result {
-        Ok(message) => match message {
-            Ok(message) => return Ok(message),
-            Err(infallible) => match infallible {},
-        },
-        Err(error) => match error {
-            database::Error::UnexpectedState(_) => {}
-            _ => return Err(error).context("Failed to set state to pending close in database"),
-        },
-    }
-
-    return Err(anyhow::anyhow!(
-        "The channel with label \"{}\" was already closed",
-        label
-    ));
 }
 
 fn write_close_json(closing: &Closing) -> Result<(), anyhow::Error> {
@@ -406,5 +387,4 @@
 
     eprintln!("Closing data written to {:?}", &close_json_path);
     Ok(())
->>>>>>> 9437803c
 }