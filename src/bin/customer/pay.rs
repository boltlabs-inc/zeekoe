--- conflicted
+++ resolved
@@ -192,21 +192,11 @@
             // Attempt to start the payment using the payment amount and proof context
             match ready.start(rng, payment_amount, &context) {
                 Ok((started, start_message)) => {
-<<<<<<< HEAD
                     // Return the start message and new state
                     Ok((start_message, State::Started(started)))
                 }
                 Err((_, error)) => {
                     // Return an error describing the failure
-=======
-                    // Set the new started state in the database
-                    *state = Some(State::Started(started));
-                    Ok(start_message)
-                }
-                Err((ready, error)) => {
-                    // TODO: Put the old ready state back in the database
-                    *state = Some(State::Ready(ready));
->>>>>>> daa2bc7e
                     Err(error).context("Failed to generate nonce and pay proof")
                 }
             }
@@ -245,20 +235,14 @@
             }
         })
         .await
-<<<<<<< HEAD
         .context("Database error while fetching started pay state");
 
-    // TODO: Clean up this matching mess once errors PR is merged
     match result {
-        Ok(Ok(Ok(lock_message))) => Ok(Ok(lock_message)),
-        Ok(Ok(Err(Ok(pay_error)))) => Ok(Err(pay_error)),
-        Ok(Ok(Err(Err(state_error)))) => Err(state_error),
-        Ok(Err(no_such_channel)) => Err(no_such_channel.into()),
+        Ok(Ok(lock_message)) => Ok(Ok(lock_message)),
+        Ok(Err(Ok(pay_error))) => Ok(Err(pay_error)),
+        Ok(Err(Err(state_error))) => Err(state_error),
         Err(database_error) => Err(database_error),
     }
-=======
-        .context("Database error while fetching started pay state")?
->>>>>>> daa2bc7e
 }
 
 /// Attempt to unlock a locked payment for a channel of the given label, using the given
