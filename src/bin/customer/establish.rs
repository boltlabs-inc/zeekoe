use {anyhow::Context, async_trait::async_trait, rand::rngs::StdRng, std::convert::TryInto};

use zkabacus_crypto::{
    customer::{Inactive, Requested},
    ChannelId, Context as ProofContext, CustomerBalance, CustomerRandomness, MerchantBalance,
    PayToken,
};

use zeekoe::{
    abort,
    customer::{
        cli::Establish,
        client::ZkChannelAddress,
<<<<<<< HEAD
        database::{QueryCustomer, QueryCustomerExt, State},
=======
        database::{take_state, Error, QueryCustomer, QueryCustomerExt, State},
>>>>>>> daa2bc7e
        Chan, ChannelName, Config,
    },
    offer_abort, proceed,
    protocol::{
        establish,
        Party::{Customer, Merchant},
    },
};

use super::{connect, database, Command};

#[async_trait]
impl Command for Establish {
    async fn run(self, mut rng: StdRng, config: self::Config) -> Result<(), anyhow::Error> {
        let Self {
            label,
            merchant: address,
            ..
        } = self;

        // Connect to the customer database
        let database = database(&config)
            .await
            .context("Failed to connect to local database")?;

        // Run a **separate** session to get the merchant's public parameters
        let zkabacus_customer_config = get_parameters(&config, &address).await?;

        // Connect and select the Establish session
        let (session_key, chan) = connect(&config, &address)
            .await
            .context("Failed to connect to merchant")?;
        let chan = chan
            .choose::<1>()
            .await
            .context("Failed to select channel establishment session")?;

        // Format deposit amounts as the correct types
        let customer_deposit = CustomerBalance::try_new(
            self.deposit
                .try_into_minor_units()
                .ok_or(establish::Error::InvalidDeposit(Customer))?
                .try_into()?,
        )
        .map_err(|_| establish::Error::InvalidDeposit(Customer))?;

        let merchant_deposit = MerchantBalance::try_new(match self.merchant_deposit {
            None => 0,
            Some(d) => d
                .try_into_minor_units()
                .ok_or(establish::Error::InvalidDeposit(Merchant))?
                .try_into()?,
        })
        .map_err(|_| establish::Error::InvalidDeposit(Merchant))?;

        // Read the contents of the channel establishment note, if any: this is the justification,
        // if any is needed, for why the channel should be allowed to be established (format
        // unspecified, specific to merchant)
        let note = self
            .note
            .unwrap_or_else(|| zeekoe::customer::cli::Note::String(String::from("")))
            .read(config.max_note_length)?;

        // Generate and send the customer randomness to the merchant
        let customer_randomness = CustomerRandomness::new(&mut rng);

        // Send the request for the funding of the channel
        let chan = chan
            .send(customer_randomness)
            .await
            .context("Failed to send customer randomness for channel ID")?
            .send(customer_deposit)
            .await
            .context("Failed to send customer deposit amount")?
            .send(merchant_deposit)
            .await
            .context("Failed to send merchant deposit amount")?
            .send(note)
            .await
            .context("Failed to send channel establishment note")?;

        // TODO: customer sends merchant:
        // - customer's tezos public key (eddsa public key)
        // - customer's tezos account tz1 address corresponding to that public key
        // - SHA3-256 of:
        //   * merchant's pointcheval-sanders public key (`zkabacus_crypto::PublicKey`)
        //   * tz1 address corresponding to merchant's public key
        //   * merchant's tezos public key

        // Allow the merchant to reject the funding of the channel, else continue
        offer_abort!(in chan as Customer);

        // Receive merchant randomness contribution to the channel ID formation
        let (merchant_randomness, chan) = chan
            .recv()
            .await
            .context("Failed to receive merchant randomness for channel ID")?;

        // Generate channel ID (merchant will share this same value since they use the same inputs)
        let channel_id = ChannelId::new(
            merchant_randomness,
            customer_randomness,
            // Merchant's Pointcheval-Sanders public key:
            zkabacus_customer_config.merchant_public_key(),
            &[], // TODO: fill this in with bytes of merchant's tezos public key
            &[], // TODO: fill this in with bytes of customer's tezos public key
        );

        // Generate the proof context for the establish proof
        // TODO: the context should actually be formed from a session transcript up to this point
        let context = ProofContext::new(&session_key.to_bytes());

        // Use the specified label, or else use the `ZkChannelAddress` as a string
        let label = label.unwrap_or_else(|| ChannelName::new(format!("{}", address)));

        // Run zkAbacus.Initialize
        let (actual_label, chan) = zkabacus_initialize(
            &mut rng,
            database.as_ref(),
            zkabacus_customer_config,
            label,
            &address,
            channel_id,
            context,
            merchant_deposit,
            customer_deposit,
            chan,
        )
        .await
        .context("Failed to initialize the channel")?;

        // TODO: initialize contract on-chain via escrow agent (this should return a stream of
        // updates to the contract)

        // TODO: fund contract via escrow agent

        // TODO: send contract id to merchant (possibly also send block height, check spec)

        // Allow the merchant to indicate whether it funded the channel
        offer_abort!(in chan as Customer);

        // TODO: if merchant contribution was non-zero, check that merchant funding was provided
        // within a configurable timeout and to the desired block depth and that the status of the
        // contract is locked: if not, recommend unilateral close
        let merchant_funding_successful: bool = true; // TODO: query tezos for merchant funding

        if !merchant_funding_successful {
            abort!(in chan return establish::Error::FailedMerchantFunding);
        }
        proceed!(in chan);

        // Run zkAbacus.Activate
        zkabacus_activate(database.as_ref(), &actual_label, chan)
            .await
            .context("Failed to activate channel")?;

        // Print success
        eprintln!(
            "Successfully established new channel with label \"{}\"",
            actual_label
        );

        Ok(())
    }
}

/// Fetch the merchant's public parameters.
async fn get_parameters(
    config: &Config,
    address: &ZkChannelAddress,
) -> Result<zkabacus_crypto::customer::Config, anyhow::Error> {
    // Connect to the merchant
    let (_session_key, chan) = connect(config, address).await?;

    // Select the get-parameters session
    let chan = chan.choose::<0>().await?;

    // Get the merchant's Pointcheval-Sanders public key
    let (merchant_public_key, chan) = chan
        .recv()
        .await
        .context("Failed to receive merchant's Pointcheval-Sanders public key")?;

    // Get the merchant's commitment parameters (TODO: these should be a global default)
    let (revocation_commitment_parameters, chan) = chan
        .recv()
        .await
        .context("Failed to receive merchant's revocation commitment parameters")?;

    // Get the merchant's range proof parameters
    let (range_proof_parameters, chan) = chan
        .recv()
        .await
        .context("Failed to receive merchant's range proof parameters")?;

    // TODO: get the merchant's tz1 address

    // TODO: get the merchant's tezos public key

    chan.close();

    // TODO: ensure that:
    // - merchant's public key (in the config) is a valid Pointcheval-Sanders public key
    // - merchant's range proof parameters consist of valid Pointcheval-Sanders public key and
    //   valid signatures on the correct range
    // - merchant's commitment parameters are "the right ones" (this check can't currently be
    //   done because the parameters are randomly generated at first merchant startup)
    // - merchant's tezos public key is valid
    // - merchant's tezos public key corresponds to the tezos account that they specified
    // - that address is actually a tz1 address

    Ok(zkabacus_crypto::customer::Config::from_parts(
        merchant_public_key,
        revocation_commitment_parameters,
        range_proof_parameters,
    ))
}

/// The core zkAbacus.Initialize protocol.
///
/// If successful returns the [`ChannelName`] that the channel was *actually* inserted into the
/// database using (which may differ from the one specified if the one specified was already in
/// use!), and the [`Chan`] ready for the next part of the establish protocol.
async fn zkabacus_initialize(
    mut rng: &mut StdRng,
    database: &dyn QueryCustomer,
    customer_config: zkabacus_crypto::customer::Config,
    label: ChannelName,
    address: &ZkChannelAddress,
    channel_id: ChannelId,
    context: ProofContext,
    merchant_deposit: MerchantBalance,
    customer_deposit: CustomerBalance,
    chan: Chan<establish::Initialize>,
) -> Result<(ChannelName, Chan<establish::CustomerSupplyContractInfo>), anyhow::Error> {
    let (requested, proof) = Requested::new(
        &mut rng,
        customer_config,
        channel_id,
        merchant_deposit,
        customer_deposit,
        &context,
    );

    // Send the establish proof
    let chan = chan
        .send(proof)
        .await
        .context("Failed to send establish proof")?;

    // Allow the merchant to reject the establish proof
    offer_abort!(in chan as Customer);

    // Receive a closing signature
    let (closing_signature, chan) = chan
        .recv()
        .await
        .context("Failed to receive closing signature")?;

    // Attempt to validate the closing signature
    let inactive = match requested.complete(closing_signature) {
        Ok(inactive) => inactive,
        Err(_) => abort!(in chan return establish::Error::InvalidClosingSignature),
    };

    // Move forward in the protocol
    proceed!(in chan);

    // Store the inactive channel state in the database
    let actual_label = store_inactive_local(database, label, &address, inactive)
        .await
        .context("Failed to store inactive channel state in local database")?;

    Ok((actual_label, chan))
}

/// Store an [`Inactive`] channel state in the database with a given label and address. If the label
/// is already in use, find another label that is not and return that.
async fn store_inactive_local(
    database: &dyn QueryCustomer,
    label: ChannelName,
    address: &ZkChannelAddress,
    mut inactive: Inactive,
) -> Result<ChannelName, anyhow::Error> {
    // This loop iterates trying to insert the channel, adding suffixes "(1)", "(2)", etc.
    // onto the label name until it finds an unused label
    let mut count = 0;
    let actual_label = loop {
        let actual_label = if count > 0 {
            ChannelName::new(format!("{} ({})", label, count))
        } else {
            label.clone()
        };

        // Try inserting the inactive state with this label
        match database
            .new_channel(&actual_label, &address, inactive)
            .await
        {
            Ok(()) => break actual_label, // report the label that worked
            Err((returned_inactive, Error::ChannelExists(_))) => {
                inactive = returned_inactive; // restore the inactive state, try again
            }
            Err((_returned_inactive, error)) => {
                // TODO: what to do with the `Inactive` state here when the database has failed to allow us to persist it?
                return Err(error.into());
            }
        }
        count += 1;
    };

    Ok(actual_label)
}

/// The core zkAbacus.Initialize protocol.
async fn zkabacus_activate(
    database: &dyn QueryCustomer,
    label: &ChannelName,
    chan: Chan<establish::Activate>,
) -> Result<(), anyhow::Error> {
    // Receive the pay token from the merchant
    let (pay_token, chan) = chan
        .recv()
        .await
        .context("Failed to receive blinded pay token")?;

    // Close communication with the merchant
    chan.close();

    // Step the local channel state forward to `Ready`
    activate_local(database, label, pay_token).await
}

/// Update the local state for a channel from [`Inactive`] to [`Ready`] in the database.
async fn activate_local(
    database: &dyn QueryCustomer,
    label: &ChannelName,
    pay_token: PayToken,
) -> Result<(), anyhow::Error> {
    database
        .with_channel_state(label, |state| {
            let inactive: Inactive = state.try_into().map_err(|(e, _)| e)?;
            let ready = inactive
                .activate(pay_token)
                .map_err(|_| establish::Error::InvalidPayToken)?;
            Ok(((), State::Ready(ready)))
        })
        .await?
}<|MERGE_RESOLUTION|>--- conflicted
+++ resolved
@@ -11,11 +11,7 @@
     customer::{
         cli::Establish,
         client::ZkChannelAddress,
-<<<<<<< HEAD
-        database::{QueryCustomer, QueryCustomerExt, State},
-=======
-        database::{take_state, Error, QueryCustomer, QueryCustomerExt, State},
->>>>>>> daa2bc7e
+        database::{self, QueryCustomer, QueryCustomerExt, State},
         Chan, ChannelName, Config,
     },
     offer_abort, proceed,
@@ -316,7 +312,7 @@
             .await
         {
             Ok(()) => break actual_label, // report the label that worked
-            Err((returned_inactive, Error::ChannelExists(_))) => {
+            Err((returned_inactive, database::Error::ChannelExists(_))) => {
                 inactive = returned_inactive; // restore the inactive state, try again
             }
             Err((_returned_inactive, error)) => {
