--- conflicted
+++ resolved
@@ -20,13 +20,8 @@
         _client: &reqwest::Client,
         _config: &Service,
         merchant_config: &zkabacus_crypto::merchant::Config,
-<<<<<<< HEAD
-        _database: &(dyn QueryMerchant + Send + Sync),
-        _session_key: SessionKey,
-=======
         database: &dyn QueryMerchant,
         session_key: SessionKey,
->>>>>>> d6e1269d
         chan: Chan<Self::Protocol>,
     ) -> Result<(), anyhow::Error> {
         let (public_key, commitment_parameters, range_proof_parameters) =
